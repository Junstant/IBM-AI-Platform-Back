--- conflicted
+++ resolved
@@ -1,481 +1,454 @@
-services:
-  #? ======================== POSTGRES ========================
-  postgres:
-    image: postgres:15-alpine
-    container_name: postgres_db
-    restart: always
-    ports:
-      - "${DB_PORT:-8070}:5432"
-    environment:
-      - POSTGRES_USER=${DB_USER:-postgres}
-      - POSTGRES_PASSWORD=${DB_PASSWORD:-postgres}
-      - POSTGRES_DB=postgres
-      - PGDATA=/var/lib/postgresql/data
-    volumes:
-      - ./database/init-scripts:/docker-entrypoint-initdb.d
-    networks:
-      - ai_platform_network
-    healthcheck:
-      test: ["CMD-SHELL", "pg_isready -U ${DB_USER:-postgres} -d postgres && psql -U ${DB_USER:-postgres} -d banco_global -c 'SELECT 1' > /dev/null 2>&1"]
-      interval: 10s
-      timeout: 5s
-      retries: 10
-      start_period: 120s
-
-#? ======================== FRONTEND (NGINX) ========================
-  frontend:
-    container_name: frontend
-    restart: always
-    build:
-      context: ../FrontAI
-      dockerfile: Dockerfile
-      args:
-        # Esto pasa las variables al momento de construir el JS
-        - VITE_API_HOST=${VITE_API_HOST}
-        - VITE_GEMMA_2B_PORT=${GEMMA_2B_PORT}  
-        - VITE_GEMMA_4B_PORT=${GEMMA_4B_PORT}     
-        - VITE_GEMMA_12B_PORT=${GEMMA_12B_PORT}   
-        - VITE_MISTRAL_PORT=${MISTRAL_PORT}        
-        - VITE_DEEPSEEK_8B_PORT=${DEEPSEEK_8B_PORT}
-        - VITE_DEEPSEEK_14B_PORT=${DEEPSEEK_14B_PORT} 
-        - VITE_FRAUD_DETECTION_PORT=${FRAUDE_API_PORT}
-        - VITE_TEXTOSQL_API_PORT=${TEXTOSQL_API_PORT}
-        - VITE_STATS_API_PORT=${STATS_PORT}
-    ports:
-      - "${NGINX_PORT:-2012}:80"
-    networks:
-      - ai_platform_network
-    environment:
-      # Esto pasa las variables para que Nginx genere su config al arrancar
-      - NGINX_PORT_INTERNAL=80
-      - FRAUDE_API_HOST=fraude-api
-      - FRAUDE_API_PORT=8000
-      - TEXTOSQL_API_HOST=textosql-api
-      - TEXTOSQL_API_PORT=8000
-      - STATS_API_HOST=stats-api
-      - STATS_API_PORT=8003
-      - GEMMA_2B_PORT=${GEMMA_2B_PORT}
-      - GEMMA_4B_PORT=${GEMMA_4B_PORT}
-      - GEMMA_12B_PORT=${GEMMA_12B_PORT}
-      - MISTRAL_PORT=${MISTRAL_PORT}
-      - DEEPSEEK_8B_PORT=${DEEPSEEK_8B_PORT}
-      - DEEPSEEK_14B_PORT=${DEEPSEEK_14B_PORT}
-    depends_on:
-      fraude-api:
-        condition: service_healthy
-        restart: true
-      textosql-api:
-        condition: service_healthy
-        restart: true
-      stats-api:
-        condition: service_healthy
-        restart: true
-    healthcheck:
-      test: ["CMD", "curl", "-f", "http://localhost"] # localhost dentro del contenedor es el puerto 80
-      interval: 30s
-      timeout: 10s
-      retries: 5
-      start_period: 60s
-
-  #? ======================== MODEL DOWNLOADER ========================
-  model-downloader:
-    image: alpine:latest
-    container_name: model-downloader
-    user: "root"
-    volumes:
-      - models_volume:/models
-    environment:
-      - TOKEN_HUGGHINGFACE=${TOKEN_HUGGHINGFACE}
-    command: >
-      sh -c '
-        # Instalar wget
-        apk add --no-cache wget
-
-        # Gemma 2B
-        GEMMA_PATH="/models/gemma-2-2b-it-Q4_K_S.gguf";
-        if [ ! -f "$$GEMMA_PATH" ]; then
-          echo "Modelo Gemma 2B no encontrado. Descargando...";
-          wget --header="Authorization: Bearer $$TOKEN_HUGGHINGFACE" "https://huggingface.co/bartowski/gemma-2-2b-it-GGUF/resolve/main/gemma-2-2b-it-Q4_K_S.gguf" -O "$$GEMMA_PATH";
-          echo "✅ Modelo Gemma 2B descargado.";
-        else
-          echo "✅ Modelo Gemma 2B ya existe.";
-        fi
-
-        # Gemma 4B
-        GEMMA_PATH="/models/google_gemma-3-4b-it-Q4_K_S.gguf";
-        if [ ! -f "$$GEMMA_PATH" ]; then
-          echo "Modelo Gemma 4B no encontrado. Descargando...";
-          wget --header="Authorization: Bearer $$TOKEN_HUGGHINGFACE" "https://huggingface.co/bartowski/google_gemma-3-4b-it-GGUF/resolve/main/google_gemma-3-4b-it-Q4_K_S.gguf" -O "$$GEMMA_PATH";
-          echo "✅ Modelo Gemma 4B descargado.";
-        else
-          echo "✅ Modelo Gemma 4B ya existe.";
-        fi
-
-        # Gemma 12B
-        GEMMA_PATH="/models/google_gemma-3-12b-it-Q4_K_S.gguf";
-        if [ ! -f "$$GEMMA_PATH" ]; then
-          echo "Modelo Gemma 12B no encontrado. Descargando...";
-          wget --header="Authorization: Bearer $$TOKEN_HUGGHINGFACE" "https://huggingface.co/bartowski/google_gemma-3-12b-it-GGUF/resolve/main/google_gemma-3-12b-it-Q4_K_S.gguf" -O "$$GEMMA_PATH";
-          echo "✅ Modelo Gemma 12B descargado.";
-        else
-          echo "✅ Modelo Gemma 12B ya existe.";
-        fi
-
-        # Mistral 7B
-        MISTRAL_PATH="/models/Mistral-7B-Instruct-v0.3-Q4_K_S.gguf";
-        if [ ! -f "$$MISTRAL_PATH" ]; then
-          echo "Modelo Mistral 7B no encontrado. Descargando...";
-          wget --header="Authorization: Bearer $$TOKEN_HUGGHINGFACE" "https://huggingface.co/bartowski/Mistral-7B-Instruct-v0.3-GGUF/resolve/main/Mistral-7B-Instruct-v0.3-Q4_K_S.gguf" -O "$$MISTRAL_PATH";
-          echo "✅ Modelo Mistral 7B descargado.";
-        else
-          echo "✅ Modelo Mistral 7B ya existe.";
-        fi
-
-        # Deepseek 8B
-        DEEPSEEK_PATH="/models/DeepSeek-R1-Distill-Qwen-7B-Q4_K_L.gguf";
-        if [ ! -f "$$DEEPSEEK_PATH" ]; then
-          echo "Modelo Deepseek 8B no encontrado. Descargando...";
-          wget --header="Authorization: Bearer $$TOKEN_HUGGHINGFACE" "https://huggingface.co/bartowski/DeepSeek-R1-Distill-Qwen-7B-GGUF/resolve/main/DeepSeek-R1-Distill-Qwen-7B-Q4_K_L.gguf" -O "$$DEEPSEEK_PATH";
-          echo "✅ Modelo Deepseek 8B descargado.";
-        else
-          echo "✅ Modelo Deepseek 8B ya existe.";
-        fi
-
-        # Deepseek 14B
-        DEEPSEEK_PATH="/models/DeepSeek-R1-Distill-Qwen-14B-Q4_K_M.gguf";
-        if [ ! -f "$$DEEPSEEK_PATH" ]; then
-          echo "Modelo Deepseek 14B no encontrado. Descargando...";
-          wget --header="Authorization: Bearer $$TOKEN_HUGGHINGFACE" "https://huggingface.co/bartowski/DeepSeek-R1-Distill-Qwen-14B-GGUF/resolve/main/DeepSeek-R1-Distill-Qwen-14B-Q4_K_M.gguf" -O "$$DEEPSEEK_PATH";
-          echo "✅ Modelo Deepseek 14B descargado.";
-        else
-          echo "✅ Modelo Deepseek 14B ya existe.";
-        fi
-
-      '
-    networks:
-      - ai_platform_network
-
-  #^ ======================== GEMMA 2B (PRIORIDAD ALTA) ========================
-  gemma-2b:
-    image: quay.io/daniel_casali/llama.cpp-mma:v8
-    container_name: gemma-2b
-    user: "root"
-    restart: always
-    ports:
-      - "${GEMMA_2B_PORT:-8085}:8080"
-    volumes:
-      - models_volume:/models
-    networks:
-      - ai_platform_network
-    command: ["--host", "0.0.0.0", "--port", "8080", "-m", "/models/gemma-2-2b-it-Q4_K_S.gguf", "--prio", "3", "-c", "4096", "-b", "32", "-t", "32", "-n", "-1"]
-    depends_on:
-      model-downloader:
-        condition: service_completed_successfully
-    healthcheck:
-      test: ["CMD", "curl", "-f", "http://localhost:8080/health"]
-      interval: 60s       # Menos frecuente
-      timeout: 10s        
-      retries: 3          # Menos reintentos
-      start_period: 300s  # Reducido a 5 minutos
-    deploy:
-      resources:
-        limits:
-          cpus: '8.0'     # Más CPUs = carga más rápida
-          memory: 8G
-
-  # #^ ======================== GEMMA 4B ========================
-  gemma-4b:
-    image: quay.io/daniel_casali/llama.cpp-mma:v8
-    container_name: gemma-4b
-    user: "root"
-    restart: always
-    ports:
-      - "${GEMMA_4B_PORT:-8086}:8080"
-    volumes:
-      - models_volume:/models
-    networks:
-      - ai_platform_network
-    command: ["--host", "0.0.0.0", "--port", "8080", "-m", "/models/google_gemma-3-4b-it-Q4_K_S.gguf", "--prio", "3", "-c", "4096", "-b", "32", "-t", "32", "-n", "-1"]
-    depends_on:
-      model-downloader:
-        condition: service_completed_successfully
-    healthcheck:
-      test: ["CMD", "curl", "-f", "http://localhost:8080/health"]
-      interval: 120s
-      timeout: 120s
-      retries: 3
-      start_period: 600s
-    profiles:
-      - full
-    deploy:
-      resources:
-        limits:
-          cpus: '4.0'
-          memory: 8G
-
-  #^ ======================== GEMMA 12B ========================
-  gemma-12b:
-    image: quay.io/daniel_casali/llama.cpp-mma:v8
-    container_name: gemma-12b
-    user: "root"
-    restart: always
-    ports:
-      - "${GEMMA_12B_PORT:-8087}:8080"
-    volumes:
-      - models_volume:/models
-    networks:
-      - ai_platform_network
-    command: ["--host", "0.0.0.0", "--port", "8080", "-m", "/models/google_gemma-3-12b-it-Q4_K_S.gguf", "--prio", "3", "-c", "4096", "-b", "32", "-t", "32", "-n", "-1"]
-    depends_on:
-      model-downloader:
-        condition: service_completed_successfully
-    healthcheck:
-      test: ["CMD", "curl", "-f", "http://localhost:8080/health"]
-      interval: 120s
-      timeout: 120s
-      retries: 3
-      start_period: 600s
-    profiles:
-      - full
-    deploy:
-      resources:
-        limits:
-          cpus: '4.0'
-          memory: 12G
-
-  #^ ======================== MISTRAL 7b ========================
-  mistral-7b:
-    image: quay.io/daniel_casali/llama.cpp-mma:v8
-    container_name: mistral-7b
-    user: "root"
-    restart: always
-    ports:
-      - "${MISTRAL_PORT:-8088}:8080"
-    volumes:
-      - models_volume:/models
-    networks:
-      - ai_platform_network
-    command: ["--host", "0.0.0.0", "--port", "8080", "-m", "/models/Mistral-7B-Instruct-v0.3-Q4_K_S.gguf", "--prio", "3", "-c", "4096", "-b", "32", "-t", "32", "-n", "-1"]
-    depends_on:
-      model-downloader:
-        condition: service_completed_successfully
-    healthcheck:
-      test: ["CMD", "curl", "-f", "http://localhost:8080/health"]
-      interval: 120s
-      timeout: 120s
-      retries: 3
-      start_period: 600s
-    profiles:
-      - full
-    deploy:
-      resources:
-        limits:
-          cpus: '4.0'
-          memory: 8G
-
-  #^ ======================== DEEPSEEK 8B ========================
-  deepseek-8b:
-    image: quay.io/daniel_casali/llama.cpp-mma:v8
-    container_name: deepseek-8b
-    user: "root"
-    restart: always
-    ports:
-      - "${DEEPSEEK_8B_PORT:-8089}:8080"
-    volumes:
-      - models_volume:/models
-    networks:
-      - ai_platform_network
-    command: ["--host", "0.0.0.0", "--port", "8080", "-m", "/models/DeepSeek-R1-Distill-Qwen-7B-Q4_K_L.gguf", "--prio", "3", "-c", "4096", "-b", "32", "-t", "32", "-n", "-1"]
-    depends_on:
-      model-downloader:
-        condition: service_completed_successfully
-    healthcheck:
-      test: ["CMD", "curl", "-f", "http://localhost:8080/health"]
-      interval: 120s
-      timeout: 120s
-      retries: 3
-      start_period: 600s
-    profiles:
-      - full
-    deploy:
-      resources:
-        limits:
-          cpus: '4.0'
-          memory: 10G
-
-  #^ ======================== DEEPSEEK 14B ========================
-  deepseek-14b:
-    image: quay.io/daniel_casali/llama.cpp-mma:v8
-    container_name: deepseek-14b
-    user: "root"
-    restart: always
-    ports:
-      - "${DEEPSEEK_14B_PORT:-8090}:8080"
-    volumes:
-      - models_volume:/models
-    networks:
-      - ai_platform_network
-    command: ["--host", "0.0.0.0", "--port", "8080", "-m", "/models/DeepSeek-R1-Distill-Qwen-14B-Q4_K_M.gguf", "--prio", "3", "-c", "4096", "-b", "32", "-t", "32", "-n", "-1"]
-    depends_on:
-      model-downloader:
-        condition: service_completed_successfully
-    healthcheck:
-      test: ["CMD", "curl", "-f", "http://localhost:8080/health"]
-      interval: 120s
-      timeout: 120s
-      retries: 3
-      start_period: 600s
-    profiles:
-      - full
-    deploy:
-      resources:
-        limits:
-          cpus: '2.0'
-          memory: 12G
-
-  #% ======================== TEXTOSQL API ========================
-  textosql-api:
-    build:
-      context: ./textoSql
-      dockerfile: Dockerfile
-    container_name: textosql-api
-    restart: always
-    ports:
-      - "${TEXTOSQL_API_PORT:-8000}:8000"
-    env_file:
-      - .env
-    environment:
-      - DB_HOST=postgres_db
-      - DB_PORT=5432
-      - DB_USER=${DB_USER:-postgres}
-      - DB_PASSWORD=${DB_PASSWORD:-root}
-      - DB_NAME=${DB1_NAME:-banco_global}
-      - LLM_HOST=gemma-2b
-      - LLM_PORT=8080
-    volumes:
-      - ./textoSql:/app
-    networks:
-      - ai_platform_network
-    depends_on:
-      postgres:
-        condition: service_healthy
-<<<<<<< HEAD
-      gemma-2b:
-        condition: service_started
-    healthcheck:
-      test: ["CMD", "curl", "-f", "http://localhost:8000/health"]
-      interval: 20s
-      timeout: 10s
-      retries: 5
-      start_period: 330s  # 5.5 min (espera a gemma-2b)
-=======
-        restart: true
-    healthcheck:
-      test: ["CMD", "curl", "-f", "http://localhost:8000/health"]
-      interval: 30s
-      timeout: 15s
-      retries: 10
-      start_period: 180s
->>>>>>> 0381523e
-
-  #% ======================== FRAUDE API ========================
-  fraude-api:
-    build:
-      context: ./fraude
-      dockerfile: Dockerfile
-    container_name: fraude-api
-    restart: always
-    ports:
-      - "${FRAUDE_API_PORT:-8001}:8000"
-    env_file:
-      - .env
-    environment:
-      - DB_HOST=postgres_db
-      - DB_PORT=5432
-      - DB_USER=${DB_USER:-postgres}
-      - DB_PASSWORD=${DB_PASSWORD:-root}
-      - DB_NAME=${DB2_NAME:-bank_transactions}
-    volumes:
-      - ./fraude:/app
-    networks:
-      - ai_platform_network
-    depends_on:
-      postgres:
-        condition: service_healthy
-        restart: true
-    healthcheck:
-      test: ["CMD", "curl", "-f", "http://localhost:8000/health"]
-<<<<<<< HEAD
-      interval: 15s
-      timeout: 10s
-      retries: 5
-      start_period: 90s   # Solo 1.5 min (no depende de LLMs)
-=======
-      interval: 30s
-      timeout: 15s
-      retries: 10
-      start_period: 180s
->>>>>>> 0381523e
-
-  #📊 ======================== STATS API ========================
-  stats-api:
-    build:
-      context: ./stats
-      dockerfile: Dockerfile
-    container_name: stats-api
-    restart: always
-    ports:
-      - "${STATS_PORT:-8003}:8003"
-    env_file:
-      - .env
-    environment:
-      - DOCKER_ENV=true
-      - DB_HOST=postgres
-      - DB_PORT=5432
-      - DB_USER=${DB_USER:-postgres}
-      - DB_PASSWORD=${DB_PASSWORD:-postgres}
-      - DB_NAME=ai_platform_stats
-      - DATABASE_URL=postgresql://${DB_USER:-postgres}:${DB_PASSWORD:-postgres}@postgres:5432/ai_platform_stats
-      # URLs de modelos para health checks
-      - GEMMA_2B_URL=http://gemma-2b:8080
-      - GEMMA_4B_URL=http://gemma-4b:8080
-      - GEMMA_12B_URL=http://gemma-12b:8080
-      - MISTRAL_7B_URL=http://mistral-7b:8080
-      - DEEPSEEK_8B_URL=http://deepseek-8b:8080
-      - DEEPSEEK_14B_URL=http://deepseek-14b:8080
-      - FRAUD_API_URL=http://fraude-api:8000
-      - TEXTOSQL_API_URL=http://textosql-api:8000
-    volumes:
-      - ./stats:/app
-      - /var/run/docker.sock:/var/run/docker.sock:ro
-    networks:
-      - ai_platform_network
-    depends_on:
-      postgres:
-        condition: service_healthy
-<<<<<<< HEAD
-      # SOLO dependemos de postgres, NO de otros servicios
-      # El health checker interno ya maneja la verificación de modelos
-    healthcheck:
-      test: ["CMD", "curl", "-f", "http://localhost:8003/health"]
-      interval: 15s
-      timeout: 10s
-      retries: 5
-      start_period: 60s   # Solo 1 min (se conecta a BD)
-=======
-        restart: true
-    healthcheck:
-      test: ["CMD", "curl", "-f", "http://localhost:8003/health"]
-      interval: 30s
-      timeout: 15s
-      retries: 10
-      start_period: 180s
->>>>>>> 0381523e
-
-volumes:
-  models_volume:
-
-networks:
-  ai_platform_network:
-    driver: bridge
+services:
+  #? ======================== POSTGRES ========================
+  postgres:
+    image: postgres:15-alpine
+    container_name: postgres_db
+    restart: always
+    ports:
+      - "${DB_PORT:-8070}:5432"
+    environment:
+      - POSTGRES_USER=${DB_USER:-postgres}
+      - POSTGRES_PASSWORD=${DB_PASSWORD:-postgres}
+      - POSTGRES_DB=postgres
+      - PGDATA=/var/lib/postgresql/data
+    volumes:
+      - ./database/init-scripts:/docker-entrypoint-initdb.d
+    networks:
+      - ai_platform_network
+    healthcheck:
+      test: ["CMD-SHELL", "pg_isready -U ${DB_USER:-postgres} -d postgres && psql -U ${DB_USER:-postgres} -d banco_global -c 'SELECT 1' > /dev/null 2>&1"]
+      interval: 10s
+      timeout: 5s
+      retries: 10
+      start_period: 120s
+
+#? ======================== FRONTEND (NGINX) ========================
+  frontend:
+    container_name: frontend
+    restart: always
+    build:
+      context: ../FrontAI
+      dockerfile: Dockerfile
+      args:
+        # Esto pasa las variables al momento de construir el JS
+        - VITE_API_HOST=${VITE_API_HOST}
+        - VITE_GEMMA_2B_PORT=${GEMMA_2B_PORT}  
+        - VITE_GEMMA_4B_PORT=${GEMMA_4B_PORT}     
+        - VITE_GEMMA_12B_PORT=${GEMMA_12B_PORT}   
+        - VITE_MISTRAL_PORT=${MISTRAL_PORT}        
+        - VITE_DEEPSEEK_8B_PORT=${DEEPSEEK_8B_PORT}
+        - VITE_DEEPSEEK_14B_PORT=${DEEPSEEK_14B_PORT} 
+        - VITE_FRAUD_DETECTION_PORT=${FRAUDE_API_PORT}
+        - VITE_TEXTOSQL_API_PORT=${TEXTOSQL_API_PORT}
+        - VITE_STATS_API_PORT=${STATS_PORT}
+    ports:
+      - "${NGINX_PORT:-2012}:80"
+    networks:
+      - ai_platform_network
+    environment:
+      # Esto pasa las variables para que Nginx genere su config al arrancar
+      - NGINX_PORT_INTERNAL=80
+      - FRAUDE_API_HOST=fraude-api
+      - FRAUDE_API_PORT=8000
+      - TEXTOSQL_API_HOST=textosql-api
+      - TEXTOSQL_API_PORT=8000
+      - STATS_API_HOST=stats-api
+      - STATS_API_PORT=8003
+      - GEMMA_2B_PORT=${GEMMA_2B_PORT}
+      - GEMMA_4B_PORT=${GEMMA_4B_PORT}
+      - GEMMA_12B_PORT=${GEMMA_12B_PORT}
+      - MISTRAL_PORT=${MISTRAL_PORT}
+      - DEEPSEEK_8B_PORT=${DEEPSEEK_8B_PORT}
+      - DEEPSEEK_14B_PORT=${DEEPSEEK_14B_PORT}
+    depends_on:
+      fraude-api:
+        condition: service_healthy
+        restart: true
+      textosql-api:
+        condition: service_healthy
+        restart: true
+      stats-api:
+        condition: service_healthy
+        restart: true
+    healthcheck:
+      test: ["CMD", "curl", "-f", "http://localhost"] # localhost dentro del contenedor es el puerto 80
+      interval: 30s
+      timeout: 10s
+      retries: 5
+      start_period: 60s
+
+  #? ======================== MODEL DOWNLOADER ========================
+  model-downloader:
+    image: alpine:latest
+    container_name: model-downloader
+    user: "root"
+    volumes:
+      - models_volume:/models
+    environment:
+      - TOKEN_HUGGHINGFACE=${TOKEN_HUGGHINGFACE}
+    command: >
+      sh -c '
+        # Instalar wget
+        apk add --no-cache wget
+
+        # Gemma 2B
+        GEMMA_PATH="/models/gemma-2-2b-it-Q4_K_S.gguf";
+        if [ ! -f "$$GEMMA_PATH" ]; then
+          echo "Modelo Gemma 2B no encontrado. Descargando...";
+          wget --header="Authorization: Bearer $$TOKEN_HUGGHINGFACE" "https://huggingface.co/bartowski/gemma-2-2b-it-GGUF/resolve/main/gemma-2-2b-it-Q4_K_S.gguf" -O "$$GEMMA_PATH";
+          echo "✅ Modelo Gemma 2B descargado.";
+        else
+          echo "✅ Modelo Gemma 2B ya existe.";
+        fi
+
+        # Gemma 4B
+        GEMMA_PATH="/models/google_gemma-3-4b-it-Q4_K_S.gguf";
+        if [ ! -f "$$GEMMA_PATH" ]; then
+          echo "Modelo Gemma 4B no encontrado. Descargando...";
+          wget --header="Authorization: Bearer $$TOKEN_HUGGHINGFACE" "https://huggingface.co/bartowski/google_gemma-3-4b-it-GGUF/resolve/main/google_gemma-3-4b-it-Q4_K_S.gguf" -O "$$GEMMA_PATH";
+          echo "✅ Modelo Gemma 4B descargado.";
+        else
+          echo "✅ Modelo Gemma 4B ya existe.";
+        fi
+
+        # Gemma 12B
+        GEMMA_PATH="/models/google_gemma-3-12b-it-Q4_K_S.gguf";
+        if [ ! -f "$$GEMMA_PATH" ]; then
+          echo "Modelo Gemma 12B no encontrado. Descargando...";
+          wget --header="Authorization: Bearer $$TOKEN_HUGGHINGFACE" "https://huggingface.co/bartowski/google_gemma-3-12b-it-GGUF/resolve/main/google_gemma-3-12b-it-Q4_K_S.gguf" -O "$$GEMMA_PATH";
+          echo "✅ Modelo Gemma 12B descargado.";
+        else
+          echo "✅ Modelo Gemma 12B ya existe.";
+        fi
+
+        # Mistral 7B
+        MISTRAL_PATH="/models/Mistral-7B-Instruct-v0.3-Q4_K_S.gguf";
+        if [ ! -f "$$MISTRAL_PATH" ]; then
+          echo "Modelo Mistral 7B no encontrado. Descargando...";
+          wget --header="Authorization: Bearer $$TOKEN_HUGGHINGFACE" "https://huggingface.co/bartowski/Mistral-7B-Instruct-v0.3-GGUF/resolve/main/Mistral-7B-Instruct-v0.3-Q4_K_S.gguf" -O "$$MISTRAL_PATH";
+          echo "✅ Modelo Mistral 7B descargado.";
+        else
+          echo "✅ Modelo Mistral 7B ya existe.";
+        fi
+
+        # Deepseek 8B
+        DEEPSEEK_PATH="/models/DeepSeek-R1-Distill-Qwen-7B-Q4_K_L.gguf";
+        if [ ! -f "$$DEEPSEEK_PATH" ]; then
+          echo "Modelo Deepseek 8B no encontrado. Descargando...";
+          wget --header="Authorization: Bearer $$TOKEN_HUGGHINGFACE" "https://huggingface.co/bartowski/DeepSeek-R1-Distill-Qwen-7B-GGUF/resolve/main/DeepSeek-R1-Distill-Qwen-7B-Q4_K_L.gguf" -O "$$DEEPSEEK_PATH";
+          echo "✅ Modelo Deepseek 8B descargado.";
+        else
+          echo "✅ Modelo Deepseek 8B ya existe.";
+        fi
+
+        # Deepseek 14B
+        DEEPSEEK_PATH="/models/DeepSeek-R1-Distill-Qwen-14B-Q4_K_M.gguf";
+        if [ ! -f "$$DEEPSEEK_PATH" ]; then
+          echo "Modelo Deepseek 14B no encontrado. Descargando...";
+          wget --header="Authorization: Bearer $$TOKEN_HUGGHINGFACE" "https://huggingface.co/bartowski/DeepSeek-R1-Distill-Qwen-14B-GGUF/resolve/main/DeepSeek-R1-Distill-Qwen-14B-Q4_K_M.gguf" -O "$$DEEPSEEK_PATH";
+          echo "✅ Modelo Deepseek 14B descargado.";
+        else
+          echo "✅ Modelo Deepseek 14B ya existe.";
+        fi
+
+      '
+    networks:
+      - ai_platform_network
+
+  #^ ======================== GEMMA 2B (PRIORIDAD ALTA) ========================
+  gemma-2b:
+    image: quay.io/daniel_casali/llama.cpp-mma:v8
+    container_name: gemma-2b
+    user: "root"
+    restart: always
+    ports:
+      - "${GEMMA_2B_PORT:-8085}:8080"
+    volumes:
+      - models_volume:/models
+    networks:
+      - ai_platform_network
+    command: ["--host", "0.0.0.0", "--port", "8080", "-m", "/models/gemma-2-2b-it-Q4_K_S.gguf", "--prio", "3", "-c", "4096", "-b", "32", "-t", "32", "-n", "-1"]
+    depends_on:
+      model-downloader:
+        condition: service_completed_successfully
+    healthcheck:
+      test: ["CMD", "curl", "-f", "http://localhost:8080/health"]
+      interval: 60s       # Menos frecuente
+      timeout: 10s        
+      retries: 3          # Menos reintentos
+      start_period: 300s  # Reducido a 5 minutos
+    deploy:
+      resources:
+        limits:
+          cpus: '8.0'     # Más CPUs = carga más rápida
+          memory: 8G
+
+  # #^ ======================== GEMMA 4B ========================
+  gemma-4b:
+    image: quay.io/daniel_casali/llama.cpp-mma:v8
+    container_name: gemma-4b
+    user: "root"
+    restart: always
+    ports:
+      - "${GEMMA_4B_PORT:-8086}:8080"
+    volumes:
+      - models_volume:/models
+    networks:
+      - ai_platform_network
+    command: ["--host", "0.0.0.0", "--port", "8080", "-m", "/models/google_gemma-3-4b-it-Q4_K_S.gguf", "--prio", "3", "-c", "4096", "-b", "32", "-t", "32", "-n", "-1"]
+    depends_on:
+      model-downloader:
+        condition: service_completed_successfully
+    healthcheck:
+      test: ["CMD", "curl", "-f", "http://localhost:8080/health"]
+      interval: 120s
+      timeout: 120s
+      retries: 3
+      start_period: 600s
+    profiles:
+      - full
+    deploy:
+      resources:
+        limits:
+          cpus: '4.0'
+          memory: 8G
+
+  #^ ======================== GEMMA 12B ========================
+  gemma-12b:
+    image: quay.io/daniel_casali/llama.cpp-mma:v8
+    container_name: gemma-12b
+    user: "root"
+    restart: always
+    ports:
+      - "${GEMMA_12B_PORT:-8087}:8080"
+    volumes:
+      - models_volume:/models
+    networks:
+      - ai_platform_network
+    command: ["--host", "0.0.0.0", "--port", "8080", "-m", "/models/google_gemma-3-12b-it-Q4_K_S.gguf", "--prio", "3", "-c", "4096", "-b", "32", "-t", "32", "-n", "-1"]
+    depends_on:
+      model-downloader:
+        condition: service_completed_successfully
+    healthcheck:
+      test: ["CMD", "curl", "-f", "http://localhost:8080/health"]
+      interval: 120s
+      timeout: 120s
+      retries: 3
+      start_period: 600s
+    profiles:
+      - full
+    deploy:
+      resources:
+        limits:
+          cpus: '4.0'
+          memory: 12G
+
+  #^ ======================== MISTRAL 7b ========================
+  mistral-7b:
+    image: quay.io/daniel_casali/llama.cpp-mma:v8
+    container_name: mistral-7b
+    user: "root"
+    restart: always
+    ports:
+      - "${MISTRAL_PORT:-8088}:8080"
+    volumes:
+      - models_volume:/models
+    networks:
+      - ai_platform_network
+    command: ["--host", "0.0.0.0", "--port", "8080", "-m", "/models/Mistral-7B-Instruct-v0.3-Q4_K_S.gguf", "--prio", "3", "-c", "4096", "-b", "32", "-t", "32", "-n", "-1"]
+    depends_on:
+      model-downloader:
+        condition: service_completed_successfully
+    healthcheck:
+      test: ["CMD", "curl", "-f", "http://localhost:8080/health"]
+      interval: 120s
+      timeout: 120s
+      retries: 3
+      start_period: 600s
+    profiles:
+      - full
+    deploy:
+      resources:
+        limits:
+          cpus: '4.0'
+          memory: 8G
+
+  #^ ======================== DEEPSEEK 8B ========================
+  deepseek-8b:
+    image: quay.io/daniel_casali/llama.cpp-mma:v8
+    container_name: deepseek-8b
+    user: "root"
+    restart: always
+    ports:
+      - "${DEEPSEEK_8B_PORT:-8089}:8080"
+    volumes:
+      - models_volume:/models
+    networks:
+      - ai_platform_network
+    command: ["--host", "0.0.0.0", "--port", "8080", "-m", "/models/DeepSeek-R1-Distill-Qwen-7B-Q4_K_L.gguf", "--prio", "3", "-c", "4096", "-b", "32", "-t", "32", "-n", "-1"]
+    depends_on:
+      model-downloader:
+        condition: service_completed_successfully
+    healthcheck:
+      test: ["CMD", "curl", "-f", "http://localhost:8080/health"]
+      interval: 120s
+      timeout: 120s
+      retries: 3
+      start_period: 600s
+    profiles:
+      - full
+    deploy:
+      resources:
+        limits:
+          cpus: '4.0'
+          memory: 10G
+
+  #^ ======================== DEEPSEEK 14B ========================
+  deepseek-14b:
+    image: quay.io/daniel_casali/llama.cpp-mma:v8
+    container_name: deepseek-14b
+    user: "root"
+    restart: always
+    ports:
+      - "${DEEPSEEK_14B_PORT:-8090}:8080"
+    volumes:
+      - models_volume:/models
+    networks:
+      - ai_platform_network
+    command: ["--host", "0.0.0.0", "--port", "8080", "-m", "/models/DeepSeek-R1-Distill-Qwen-14B-Q4_K_M.gguf", "--prio", "3", "-c", "4096", "-b", "32", "-t", "32", "-n", "-1"]
+    depends_on:
+      model-downloader:
+        condition: service_completed_successfully
+    healthcheck:
+      test: ["CMD", "curl", "-f", "http://localhost:8080/health"]
+      interval: 120s
+      timeout: 120s
+      retries: 3
+      start_period: 600s
+    profiles:
+      - full
+    deploy:
+      resources:
+        limits:
+          cpus: '2.0'
+          memory: 12G
+
+  #% ======================== TEXTOSQL API ========================
+  textosql-api:
+    build:
+      context: ./textoSql
+      dockerfile: Dockerfile
+    container_name: textosql-api
+    restart: always
+    ports:
+      - "${TEXTOSQL_API_PORT:-8000}:8000"
+    env_file:
+      - .env
+    environment:
+      - DB_HOST=postgres_db
+      - DB_PORT=5432
+      - DB_USER=${DB_USER:-postgres}
+      - DB_PASSWORD=${DB_PASSWORD:-root}
+      - DB_NAME=${DB1_NAME:-banco_global}
+      - LLM_HOST=gemma-2b
+      - LLM_PORT=8080
+    volumes:
+      - ./textoSql:/app
+    networks:
+      - ai_platform_network
+    depends_on:
+      postgres:
+        condition: service_healthy
+      gemma-2b:
+        condition: service_started
+    healthcheck:
+      test: ["CMD", "curl", "-f", "http://localhost:8000/health"]
+      interval: 20s
+      timeout: 10s
+      retries: 5
+      start_period: 330s  # 5.5 min (espera a gemma-2b)
+
+  #% ======================== FRAUDE API ========================
+  fraude-api:
+    build:
+      context: ./fraude
+      dockerfile: Dockerfile
+    container_name: fraude-api
+    restart: always
+    ports:
+      - "${FRAUDE_API_PORT:-8001}:8000"
+    env_file:
+      - .env
+    environment:
+      - DB_HOST=postgres_db
+      - DB_PORT=5432
+      - DB_USER=${DB_USER:-postgres}
+      - DB_PASSWORD=${DB_PASSWORD:-root}
+      - DB_NAME=${DB2_NAME:-bank_transactions}
+    volumes:
+      - ./fraude:/app
+    networks:
+      - ai_platform_network
+    depends_on:
+      postgres:
+        condition: service_healthy
+        restart: true
+    healthcheck:
+      test: ["CMD", "curl", "-f", "http://localhost:8000/health"]
+      interval: 15s
+      timeout: 10s
+      retries: 5
+      start_period: 90s   # Solo 1.5 min (no depende de LLMs)
+
+  #📊 ======================== STATS API ========================
+  stats-api:
+    build:
+      context: ./stats
+      dockerfile: Dockerfile
+    container_name: stats-api
+    restart: always
+    ports:
+      - "${STATS_PORT:-8003}:8003"
+    env_file:
+      - .env
+    environment:
+      - DOCKER_ENV=true
+      - DB_HOST=postgres
+      - DB_PORT=5432
+      - DB_USER=${DB_USER:-postgres}
+      - DB_PASSWORD=${DB_PASSWORD:-postgres}
+      - DB_NAME=ai_platform_stats
+      - DATABASE_URL=postgresql://${DB_USER:-postgres}:${DB_PASSWORD:-postgres}@postgres:5432/ai_platform_stats
+      # URLs de modelos para health checks
+      - GEMMA_2B_URL=http://gemma-2b:8080
+      - GEMMA_4B_URL=http://gemma-4b:8080
+      - GEMMA_12B_URL=http://gemma-12b:8080
+      - MISTRAL_7B_URL=http://mistral-7b:8080
+      - DEEPSEEK_8B_URL=http://deepseek-8b:8080
+      - DEEPSEEK_14B_URL=http://deepseek-14b:8080
+      - FRAUD_API_URL=http://fraude-api:8000
+      - TEXTOSQL_API_URL=http://textosql-api:8000
+    volumes:
+      - ./stats:/app
+      - /var/run/docker.sock:/var/run/docker.sock:ro
+    networks:
+      - ai_platform_network
+    depends_on:
+      postgres:
+        condition: service_healthy
+      # SOLO dependemos de postgres, NO de otros servicios
+      # El health checker interno ya maneja la verificación de modelos
+    healthcheck:
+      test: ["CMD", "curl", "-f", "http://localhost:8003/health"]
+      interval: 15s
+      timeout: 10s
+      retries: 5
+      start_period: 60s   # Solo 1 min (se conecta a BD)
+
+volumes:
+  models_volume:
+
+networks:
+  ai_platform_network:
+    driver: bridge
     name: ${COMPOSE_PROJECT_NAME:-platform_ai_lj}_network
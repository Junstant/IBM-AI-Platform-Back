-- databases/banco_global/02-seed-data.sql
-- Datos masivos realistas para banco_global

\echo '🏦 Insertando datos masivos para banco_global...'

\c banco_global;

-- ===== TIPOS DE CUENTA BÁSICOS =====
INSERT INTO tipos_cuenta (nombre, descripcion, tasa_interes, monto_minimo, comision_mantenimiento) VALUES
('Cuenta Corriente', 'Cuenta para movimientos diarios', 0.0000, 0.00, 15.00),
('Cuenta de Ahorros', 'Cuenta para ahorros con intereses', 0.0250, 100.00, 5.00),
('Cuenta Premium', 'Cuenta con beneficios adicionales', 0.0350, 5000.00, 25.00),
('Cuenta Empresarial', 'Cuenta para empresas', 0.0150, 1000.00, 50.00),
('Cuenta VIP', 'Cuenta para clientes VIP', 0.0450, 50000.00, 100.00),
('Cuenta Joven', 'Cuenta para menores de 25 años', 0.0300, 0.00, 0.00)
ON CONFLICT (nombre) DO NOTHING;

-- ===== TIPOS DE TRANSACCIÓN BÁSICOS =====
INSERT INTO tipos_transaccion (codigo, nombre, descripcion, requiere_autorizacion, comision) VALUES
('DEP', 'Depósito', 'Depósito en efectivo o cheque', FALSE, 0.00),
('RET', 'Retiro', 'Retiro en efectivo', FALSE, 2.00),
('TRANS', 'Transferencia', 'Transferencia entre cuentas', FALSE, 5.00),
('PAGO', 'Pago de Servicios', 'Pago de servicios públicos', FALSE, 3.00),
('DEBITO', 'Débito Automático', 'Débito automático de servicios', FALSE, 1.00),
('CREDITO', 'Acreditación', 'Acreditación de salario/ingresos', FALSE, 0.00),
('COMPRA', 'Compra con Tarjeta', 'Compra con tarjeta de débito/crédito', FALSE, 0.00),
('INTERES', 'Pago de Intereses', 'Pago de intereses de cuenta de ahorros', FALSE, 0.00),
('COMISION', 'Comisión Bancaria', 'Cobro de comisiones', FALSE, 0.00),
('PREST_DESEM', 'Desembolso Préstamo', 'Desembolso de préstamo aprobado', FALSE, 0.00),
('PREST_PAGO', 'Pago Préstamo', 'Pago de cuota de préstamo', FALSE, 0.00),
('TC_PAGO', 'Pago Tarjeta Crédito', 'Pago de tarjeta de crédito', FALSE, 0.00)
ON CONFLICT (codigo) DO NOTHING;

-- ===== SUCURSALES (25 SUCURSALES) =====
INSERT INTO sucursales (codigo, nombre, direccion, ciudad, telefono, gerente, activa) VALUES
('SUC001', 'Sucursal Centro', 'Av. Principal 123', 'Buenos Aires', '+54-11-1234-5678', 'María González', TRUE),
('SUC002', 'Sucursal Norte', 'Calle Norte 456', 'Buenos Aires', '+54-11-2345-6789', 'Carlos Rodríguez', TRUE),
('SUC003', 'Sucursal Sur', 'Av. Libertador 789', 'Buenos Aires', '+54-11-3456-7890', 'Ana Martínez', TRUE),
('SUC004', 'Sucursal Oeste', 'Calle Comercio 321', 'Buenos Aires', '+54-11-4567-8901', 'Luis Fernández', TRUE),
('SUC005', 'Sucursal Este', 'Av. Costanera 654', 'Buenos Aires', '+54-11-5678-9012', 'Carmen López', TRUE),
('SUC006', 'Sucursal Palermo', 'Av. Santa Fe 987', 'Buenos Aires', '+54-11-6789-0123', 'Diego Silva', TRUE),
('SUC007', 'Sucursal Belgrano', 'Av. Cabildo 1234', 'Buenos Aires', '+54-11-7890-1234', 'Laura Torres', TRUE),
('SUC008', 'Sucursal San Telmo', 'Defensa 567', 'Buenos Aires', '+54-11-8901-2345', 'Miguel Herrera', TRUE),
('SUC009', 'Sucursal Recoleta', 'Av. Las Heras 890', 'Buenos Aires', '+54-11-9012-3456', 'Sofía Vargas', TRUE),
('SUC010', 'Sucursal Caballito', 'Av. Rivadavia 2345', 'Buenos Aires', '+54-11-0123-4567', 'Roberto Méndez', TRUE),
('SUC011', 'Sucursal Villa Crespo', 'Av. Corrientes 3456', 'Buenos Aires', '+54-11-1234-5679', 'Patricia Jiménez', TRUE),
('SUC012', 'Sucursal Barracas', 'Av. Montes de Oca 789', 'Buenos Aires', '+54-11-2345-6780', 'Fernando Castro', TRUE),
('SUC013', 'Sucursal La Boca', 'Caminito 123', 'Buenos Aires', '+54-11-3456-7891', 'Gabriela Morales', TRUE),
('SUC014', 'Sucursal Flores', 'Av. Directorio 456', 'Buenos Aires', '+54-11-4567-8902', 'Andrés Ruiz', TRUE),
('SUC015', 'Sucursal Almagro', 'Av. Medrano 789', 'Buenos Aires', '+54-11-5678-9013', 'Valeria Ortega', TRUE),
('SUC016', 'Sucursal Villa Urquiza', 'Av. Triunvirato 1011', 'Buenos Aires', '+54-11-6789-0124', 'Héctor Ramírez', TRUE),
('SUC017', 'Sucursal Núñez', 'Av. Del Libertador 1213', 'Buenos Aires', '+54-11-7890-1235', 'Claudia Soto', TRUE),
('SUC018', 'Sucursal Colegiales', 'Av. Federico Lacroze 1415', 'Buenos Aires', '+54-11-8901-2346', 'Javier Peña', TRUE),
('SUC019', 'Sucursal Chacarita', 'Av. Dorrego 1617', 'Buenos Aires', '+54-11-9012-3457', 'Marcela Aguilar', TRUE),
('SUC020', 'Sucursal Villa Devoto', 'Av. Francisco Beiró 1819', 'Buenos Aires', '+54-11-0123-4568', 'Eduardo Vega', TRUE),
('SUC021', 'Sucursal Liniers', 'Av. Rivadavia 9021', 'Buenos Aires', '+54-11-1234-5680', 'Silvia Romero', TRUE),
('SUC022', 'Sucursal Mataderos', 'Av. Directorio 2223', 'Buenos Aires', '+54-11-2345-6781', 'Gustavo Molina', TRUE),
('SUC023', 'Sucursal Parque Patricios', 'Av. Caseros 2425', 'Buenos Aires', '+54-11-3456-7892', 'Beatriz Guerrero', TRUE),
('SUC024', 'Sucursal San Cristóbal', 'Av. Independencia 2627', 'Buenos Aires', '+54-11-4567-8903', 'Raúl Herrera', TRUE),
('SUC025', 'Sucursal Constitución', 'Av. Brasil 2829', 'Buenos Aires', '+54-11-5678-9014', 'Marina Cabrera', TRUE)
ON CONFLICT (codigo) DO NOTHING;

-- ===== PRODUCTOS BANCARIOS =====
INSERT INTO productos_bancarios (codigo, nombre, categoria, descripcion, tasa_interes, plazo_minimo, plazo_maximo, monto_minimo, monto_maximo, activo) VALUES
('PREST-001', 'Préstamo Personal', 'Préstamos', 'Préstamo personal para diversos fines', 0.2500, 12, 60, 10000.00, 500000.00, TRUE),
('PREST-002', 'Préstamo Hipotecario', 'Préstamos', 'Préstamo para compra de vivienda', 0.1200, 120, 360, 50000.00, 5000000.00, TRUE),
('PREST-003', 'Préstamo Automotor', 'Préstamos', 'Préstamo para compra de vehículo', 0.1800, 12, 84, 20000.00, 1000000.00, TRUE),
('PREST-004', 'Préstamo Prendario', 'Préstamos', 'Préstamo con garantía prendaria', 0.2200, 12, 48, 5000.00, 300000.00, TRUE),
('INV-001', 'Plazo Fijo', 'Inversiones', 'Inversión a plazo fijo', 0.4500, 30, 365, 1000.00, 10000000.00, TRUE),
('INV-002', 'Fondo Común de Inversión', 'Inversiones', 'FCI diversificado', 0.3500, 1, 9999, 500.00, 1000000.00, TRUE),
('SEG-001', 'Seguro de Vida', 'Seguros', 'Seguro de vida básico', 0.0000, 12, 240, 100.00, 50000.00, TRUE),
('SEG-002', 'Seguro Automotor', 'Seguros', 'Seguro para vehículos', 0.0000, 12, 12, 500.00, 100000.00, TRUE)
ON CONFLICT (codigo) DO NOTHING;

-- ===== FUNCIÓN PARA GENERAR DATOS MASIVOS REALISTAS =====
DO $$
DECLARE
    i INTEGER;
    j INTEGER;
    k INTEGER;
    cliente_id_var INTEGER;
    cuenta_id_var INTEGER;
    cuenta_destino_var INTEGER;
    tipo_cuenta_var INTEGER;
    sucursal_var INTEGER;
    tipo_transaccion_var INTEGER;
    monto_var NUMERIC;
    fecha_var DATE;
    hora_var TIME;
    saldo_cuenta NUMERIC;
    saldo_anterior NUMERIC;
    saldo_nuevo NUMERIC;
    comision_var NUMERIC;
    prestamo_id_var INTEGER;
    cuota_num INTEGER;
    
    -- Arrays de datos realistas
    nombres TEXT[] := ARRAY['Juan', 'María', 'Carlos', 'Ana', 'Luis', 'Laura', 'Diego', 'Sofía', 'Miguel', 'Carmen', 
                           'Roberto', 'Patricia', 'Fernando', 'Gabriela', 'Andrés', 'Valeria', 'Héctor', 'Claudia', 
                           'Javier', 'Marcela', 'Eduardo', 'Silvia', 'Gustavo', 'Beatriz', 'Raúl', 'Marina', 'Pablo', 
                           'Elena', 'Sergio', 'Natalia', 'Adrián', 'Mónica', 'Martín', 'Lucía', 'Alejandro', 'Rosa',
                           'Daniel', 'Isabel', 'Jorge', 'Graciela', 'Ricardo', 'Norma', 'Guillermo', 'Susana', 'Oscar',
                           'Marta', 'Ernesto', 'Teresa', 'Ramón', 'Liliana'];
    apellidos TEXT[] := ARRAY['González', 'Rodríguez', 'Martínez', 'López', 'García', 'Fernández', 'Pérez', 'Sánchez',
                             'Romero', 'Torres', 'Flores', 'Rivera', 'Gómez', 'Díaz', 'Morales', 'Herrera', 'Jiménez',
                             'Álvarez', 'Ruiz', 'Vargas', 'Castro', 'Ortega', 'Ramos', 'Delgado', 'Moreno', 'Gutiérrez',
                             'Reyes', 'Silva', 'Mendoza', 'Aguilar', 'Vega', 'Molina', 'Guerrero', 'Cabrera', 'Medina',
                             'Campos', 'Cortés', 'Navarro', 'Rojas', 'Bravo'];
    ciudades TEXT[] := ARRAY['Buenos Aires', 'Córdoba', 'Rosario', 'Mendoza', 'La Plata', 'Mar del Plata', 'Salta', 'Tucumán'];
    calles TEXT[] := ARRAY['Av. Corrientes', 'Av. Santa Fe', 'Av. Rivadavia', 'Calle Florida', 'Av. Libertador', 'Av. Cabildo', 
                          'Av. Las Heras', 'Defensa', 'Reconquista', 'San Martín', 'Belgrano', 'Maipú', 'Lavalle', 'Bartolomé Mitre'];
    comercios TEXT[] := ARRAY['Supermercado Día', 'Carrefour', 'Farmacity', 'Farmacia del Ahorro', 'YPF', 'Shell',
                             'McDonald''s', 'Burger King', 'Starbucks', 'Librería Yenny', 'Musimundo', 'Frávega',
                             'Easy', 'Garbarino', 'Mercado Libre Envíos', 'Rappi', 'PedidosYa', 'Uber'];
    servicios TEXT[] := ARRAY['Edesur (Luz)', 'Edenor (Luz)', 'Metrogas (Gas)', 'AySA (Agua)', 'Telecom (Internet)',
                             'Claro (Celular)', 'Movistar (Celular)', 'Personal (Celular)', 'Cablevisión', 'DirecTV'];
BEGIN
    -- ===== INSERTAR 5000 CLIENTES =====
    RAISE NOTICE 'Insertando 5000 clientes...';
    FOR i IN 1..5000 LOOP
        INSERT INTO clientes (
            nombre, apellido, email, telefono, fecha_nacimiento, documento_identidad, 
            direccion, ciudad, provincia, codigo_postal, estado, fecha_registro
        ) VALUES (
            nombres[1 + (i % array_length(nombres, 1))],
            apellidos[1 + (i % array_length(apellidos, 1))],
            'cliente' || i || '@email.com',
            '+54-11-' || LPAD((1000 + (i % 9000))::TEXT, 4, '0') || '-' || LPAD((1000 + (i % 9000))::TEXT, 4, '0'),
            DATE '1960-01-01' + (i % 15000) * INTERVAL '1 day',
            LPAD(i::TEXT, 8, '0'),
            calles[1 + (i % array_length(calles, 1))] || ' ' || (100 + (i % 9000))::TEXT,
            ciudades[1 + (i % array_length(ciudades, 1))],
            'Buenos Aires',
            (1000 + (i % 50))::TEXT,
            CASE WHEN i % 20 = 0 THEN 'inactivo' ELSE 'activo' END,
            DATE '2020-01-01' + (i % 1460) * INTERVAL '1 day'
        );
    END LOOP;
    
    RAISE NOTICE 'Clientes insertados: %', (SELECT COUNT(*) FROM clientes);

<<<<<<< HEAD
    -- ===== INSERTAR 8000 CUENTAS CON SALDOS INICIALES REALISTAS =====
    \echo 'Insertando 8000 cuentas con saldos iniciales...';
=======
    -- ===== INSERTAR 8000 CUENTAS =====
    RAISE NOTICE 'Insertando 8000 cuentas...';
>>>>>>> 0381523e
    FOR i IN 1..8000 LOOP
        cliente_id_var := 1 + (i % 5000);
        tipo_cuenta_var := 1 + (i % 6);
        sucursal_var := 1 + (i % 25);
        
        -- Generar saldo inicial realista según tipo de cuenta
        saldo_cuenta := CASE tipo_cuenta_var
            WHEN 1 THEN 1000 + (RANDOM() * 15000)::NUMERIC(12,2)      -- Cuenta Corriente: $1K-16K
            WHEN 2 THEN 5000 + (RANDOM() * 50000)::NUMERIC(12,2)      -- Cuenta Ahorros: $5K-55K
            WHEN 3 THEN 50000 + (RANDOM() * 200000)::NUMERIC(12,2)    -- Premium: $50K-250K
            WHEN 4 THEN 10000 + (RANDOM() * 100000)::NUMERIC(12,2)    -- Empresarial: $10K-110K
            WHEN 5 THEN 500000 + (RANDOM() * 2000000)::NUMERIC(12,2)  -- VIP: $500K-2.5M
            ELSE 500 + (RANDOM() * 5000)::NUMERIC(12,2)               -- Joven: $500-5.5K
        END;
        
        INSERT INTO cuentas (
            numero_cuenta, cliente_id, tipo_cuenta_id, sucursal_id, saldo, fecha_apertura, estado
        ) VALUES (
            '4' || LPAD((1000 + (i / 1000))::TEXT, 3, '0') || '-' || LPAD((i % 1000)::TEXT, 3, '0') || '-' || LPAD((i % 100)::TEXT, 3, '0'),
            cliente_id_var,
            tipo_cuenta_var,
            sucursal_var,
            saldo_cuenta,
            DATE '2020-01-01' + (i % 1460) * INTERVAL '1 day',
            CASE WHEN i % 100 = 0 THEN 'inactiva' ELSE 'activa' END
        );
    END LOOP;
    
    RAISE NOTICE 'Cuentas insertadas: %', (SELECT COUNT(*) FROM cuentas);

<<<<<<< HEAD
    -- ===== INSERTAR 50000 TRANSACCIONES REALISTAS (ÚLTIMOS 2 AÑOS) =====
    \echo 'Insertando 50000 transacciones con saldos coherentes...';
    
    FOR i IN 1..50000 LOOP
        -- Seleccionar cuenta aleatoria
        cuenta_id_var := 1 + (RANDOM() * 7999)::INTEGER;
=======
    -- ===== INSERTAR PRODUCTOS BANCARIOS =====
    INSERT INTO productos_bancarios (codigo, nombre, categoria, descripcion, tasa_interes, plazo_minimo, plazo_maximo, monto_minimo, monto_maximo, activo) VALUES
    ('PREST-001', 'Préstamo Personal', 'Préstamos', 'Préstamo personal para diversos fines', 0.2500, 12, 60, 10000.00, 500000.00, TRUE),
    ('PREST-002', 'Préstamo Hipotecario', 'Préstamos', 'Préstamo para compra de vivienda', 0.1200, 120, 360, 50000.00, 5000000.00, TRUE),
    ('PREST-003', 'Préstamo Automotor', 'Préstamos', 'Préstamo para compra de vehículo', 0.1800, 12, 84, 20000.00, 1000000.00, TRUE),
    ('INV-001', 'Plazo Fijo', 'Inversiones', 'Inversión a plazo fijo', 0.4500, 30, 365, 1000.00, 10000000.00, TRUE),
    ('INV-002', 'Fondo Común de Inversión', 'Inversiones', 'FCI diversificado', 0.3500, 1, 9999, 500.00, 1000000.00, TRUE),
    ('SEG-001', 'Seguro de Vida', 'Seguros', 'Seguro de vida básico', 0.0000, 12, 240, 100.00, 50000.00, TRUE)
    ON CONFLICT (codigo) DO NOTHING;

    -- ===== INSERTAR 15000 TRANSACCIONES (ÚLTIMOS 2 AÑOS) =====
    RAISE NOTICE 'Insertando 15000 transacciones...';
    FOR i IN 1..15000 LOOP
        cuenta_id_var := 1 + (i % 8000);
        tipo_transaccion_var := 1 + (i % 8);
>>>>>>> 0381523e
        sucursal_var := 1 + (i % 25);
        
        -- Obtener saldo actual de la cuenta
        SELECT saldo INTO saldo_cuenta FROM cuentas WHERE id = cuenta_id_var;
        saldo_anterior := saldo_cuenta;
        
        -- Generar fecha/hora realista (más transacciones recientes)
        -- 70% en los últimos 6 meses, 20% en 6-12 meses, 10% en 12-24 meses
        fecha_var := CASE 
            WHEN i % 10 < 7 THEN CURRENT_DATE - (RANDOM() * 180)::INTEGER
            WHEN i % 10 < 9 THEN CURRENT_DATE - (180 + (RANDOM() * 180)::INTEGER)
            ELSE CURRENT_DATE - (360 + (RANDOM() * 365)::INTEGER)
        END;
        
        -- Horario bancario realista (8:00 - 20:00, con picos en 12:00 y 18:00)
        hora_var := TIME '08:00:00' + (
            CASE 
                WHEN i % 10 < 3 THEN (RANDOM() * 240)::INTEGER  -- 30% transacciones mañana (8-12)
                WHEN i % 10 < 7 THEN (240 + (RANDOM() * 240)::INTEGER)  -- 40% mediodía-tarde (12-16)
                ELSE (480 + (RANDOM() * 240)::INTEGER)  -- 30% tarde-noche (16-20)
            END
        ) * INTERVAL '1 minute';
        
        -- Determinar tipo de transacción con distribución realista
        tipo_transaccion_var := CASE 
            WHEN i % 100 < 5 THEN 1   -- 5% Depósitos
            WHEN i % 100 < 15 THEN 2  -- 10% Retiros
            WHEN i % 100 < 25 THEN 3  -- 10% Transferencias
            WHEN i % 100 < 45 THEN 4  -- 20% Pagos servicios
            WHEN i % 100 < 52 THEN 5  -- 7% Débitos automáticos
            WHEN i % 100 < 55 THEN 6  -- 3% Acreditaciones (salarios)
            WHEN i % 100 < 90 THEN 7  -- 35% Compras con tarjeta
            WHEN i % 100 < 95 THEN 8  -- 5% Intereses
            WHEN i % 100 < 98 THEN 9  -- 3% Comisiones
            ELSE 11                    -- 2% Pagos préstamos
        END;
        
        -- Generar montos realistas según tipo y saldo disponible
        monto_var := CASE tipo_transaccion_var
            -- Depósitos: variados
            WHEN 1 THEN 500 + (RANDOM() * LEAST(50000, saldo_anterior * 0.5))::NUMERIC(12,2)
            
            -- Retiros: máximo 30% del saldo
            WHEN 2 THEN 200 + (RANDOM() * LEAST(5000, saldo_anterior * 0.3))::NUMERIC(12,2)
            
            -- Transferencias: máximo 40% del saldo
            WHEN 3 THEN 500 + (RANDOM() * LEAST(20000, saldo_anterior * 0.4))::NUMERIC(12,2)
            
            -- Pagos servicios: montos típicos
            WHEN 4 THEN 100 + (RANDOM() * 3000)::NUMERIC(12,2)
            
            -- Débitos automáticos: montos fijos típicos
            WHEN 5 THEN CASE 
                WHEN i % 4 = 0 THEN 5000 + (RANDOM() * 2000)::NUMERIC(12,2)  -- Tarjeta crédito
                WHEN i % 4 = 1 THEN 1500 + (RANDOM() * 500)::NUMERIC(12,2)   -- Préstamo
                WHEN i % 4 = 2 THEN 800 + (RANDOM() * 400)::NUMERIC(12,2)    -- Seguro
                ELSE 300 + (RANDOM() * 200)::NUMERIC(12,2)                   -- Suscripciones
            END
            
            -- Acreditaciones: salarios realistas
            WHEN 6 THEN 50000 + (RANDOM() * 150000)::NUMERIC(12,2)
            
            -- Compras: típicamente pequeñas
            WHEN 7 THEN 50 + (RANDOM() * 5000)::NUMERIC(12,2)
            
            -- Intereses: 0.5-2% del saldo
            WHEN 8 THEN (saldo_anterior * (0.005 + RANDOM() * 0.015))::NUMERIC(12,2)
            
            -- Comisiones: fijas según tipo cuenta
            WHEN 9 THEN 5 + (RANDOM() * 50)::NUMERIC(12,2)
            
            -- Pagos préstamos: cuotas fijas
            ELSE 2000 + (RANDOM() * 8000)::NUMERIC(12,2)
        END;
        
        -- Obtener comisión del tipo de transacción
        SELECT comision INTO comision_var FROM tipos_transaccion WHERE id = tipo_transaccion_var;
        
        -- Calcular nuevo saldo
        saldo_nuevo := CASE 
            -- Transacciones que AUMENTAN el saldo
            WHEN tipo_transaccion_var IN (1, 6, 8) THEN saldo_anterior + monto_var
            -- Transacciones que DISMINUYEN el saldo
            WHEN tipo_transaccion_var IN (2, 3, 4, 5, 7, 9, 11) THEN 
                GREATEST(0, saldo_anterior - monto_var - COALESCE(comision_var, 0))
            ELSE saldo_anterior
        END;
        
        -- Solo insertar si la transacción es válida (no deja saldo negativo)
        IF saldo_nuevo >= 0 OR tipo_transaccion_var IN (1, 6, 8) THEN
            -- Determinar cuenta destino para transferencias
            cuenta_destino_var := CASE 
                WHEN tipo_transaccion_var = 3 THEN 1 + (RANDOM() * 7999)::INTEGER
                WHEN tipo_transaccion_var IN (1, 6, 8) THEN cuenta_id_var
                ELSE NULL
            END;
            
            INSERT INTO transacciones_banco (
                numero_transaccion, 
                cuenta_origen_id, 
                cuenta_destino_id, 
                tipo_transaccion_id,
                monto, 
                descripcion, 
                fecha_transaccion, 
                hora_transaccion, 
                sucursal_id, 
                estado,
                saldo_anterior_origen, 
                saldo_nuevo_origen
            ) VALUES (
                'TXN-' || TO_CHAR(fecha_var, 'YYYY-MM-DD') || '-' || LPAD(i::TEXT, 8, '0'),
                CASE WHEN tipo_transaccion_var IN (2, 3, 4, 5, 7, 9, 11) THEN cuenta_id_var ELSE NULL END,
                cuenta_destino_var,
                tipo_transaccion_var,
                monto_var,
                CASE tipo_transaccion_var
                    WHEN 1 THEN 'Depósito ' || CASE 
                        WHEN i % 3 = 0 THEN 'en efectivo' 
                        WHEN i % 3 = 1 THEN 'por transferencia' 
                        ELSE 'por cheque' 
                    END
                    WHEN 2 THEN 'Retiro ' || CASE 
                        WHEN i % 2 = 0 THEN 'en cajero automático' 
                        ELSE 'en ventanilla' 
                    END
                    WHEN 3 THEN 'Transferencia ' || CASE 
                        WHEN i % 2 = 0 THEN 'a terceros' 
                        ELSE 'entre cuentas propias' 
                    END
                    WHEN 4 THEN 'Pago: ' || servicios[1 + (i % array_length(servicios, 1))]
                    WHEN 5 THEN 'Débito automático: ' || CASE 
                        WHEN i % 4 = 0 THEN 'Tarjeta de crédito VISA'
                        WHEN i % 4 = 1 THEN 'Cuota préstamo personal'
                        WHEN i % 4 = 2 THEN 'Seguro de vida'
                        ELSE 'Suscripción ' || CASE WHEN i % 3 = 0 THEN 'Netflix' WHEN i % 3 = 1 THEN 'Spotify' ELSE 'Amazon Prime' END
                    END
                    WHEN 6 THEN 'Acreditación ' || CASE 
                        WHEN i % 3 = 0 THEN 'salario' 
                        WHEN i % 3 = 1 THEN 'jubilación'
                        ELSE 'honorarios profesionales'
                    END
                    WHEN 7 THEN 'Compra: ' || comercios[1 + (i % array_length(comercios, 1))]
                    WHEN 8 THEN 'Pago de intereses - Cuenta de ahorros'
                    WHEN 9 THEN 'Comisión ' || CASE 
                        WHEN i % 3 = 0 THEN 'mantenimiento cuenta'
                        WHEN i % 3 = 1 THEN 'uso cajero'
                        ELSE 'transferencia'
                    END
                    ELSE 'Pago cuota préstamo #' || (1 + (i % 60))::TEXT
                END,
                fecha_var,
                hora_var,
                sucursal_var,
                CASE 
                    WHEN i % 500 = 0 THEN 'pendiente'
                    WHEN i % 1000 = 0 THEN 'rechazada'
                    ELSE 'completada'
                END,
                saldo_anterior,
                saldo_nuevo
            );
            
            -- Actualizar saldo de la cuenta SOLO si la transacción fue completada
            IF (i % 500 <> 0) AND (i % 1000 <> 0) THEN
                UPDATE cuentas SET saldo = saldo_nuevo WHERE id = cuenta_id_var;
            END IF;
        END IF;
        
        -- Mostrar progreso cada 10000 transacciones
        IF i % 10000 = 0 THEN
            \echo '   Procesadas ' || i || ' transacciones...';
        END IF;
    END LOOP;

<<<<<<< HEAD
    -- ===== INSERTAR 3000 PRÉSTAMOS CON HISTORIAL REALISTA =====
    \echo 'Insertando 3000 préstamos con cuotas...';
    FOR i IN 1..3000 LOOP
=======
    -- ===== INSERTAR 2000 PRÉSTAMOS =====
    RAISE NOTICE 'Insertando 2000 préstamos...';
    FOR i IN 1..2000 LOOP
>>>>>>> 0381523e
        cliente_id_var := 1 + (i % 5000);
        
        -- Determinar tipo de préstamo y parámetros
        monto_var := CASE 
            WHEN i % 4 = 0 THEN 50000 + (RANDOM() * 200000)::NUMERIC(12,2)    -- Personal
            WHEN i % 4 = 1 THEN 500000 + (RANDOM() * 2000000)::NUMERIC(12,2)  -- Hipotecario
            WHEN i % 4 = 2 THEN 100000 + (RANDOM() * 500000)::NUMERIC(12,2)   -- Automotor
            ELSE 20000 + (RANDOM() * 100000)::NUMERIC(12,2)                   -- Prendario
        END;
        
        INSERT INTO prestamos (
            numero_prestamo, cliente_id, producto_id, monto, tasa_interes, plazo_meses,
            cuota_mensual, fecha_otorgamiento, fecha_vencimiento, saldo_pendiente, sucursal_id, estado
        ) VALUES (
            'PREST-' || EXTRACT(YEAR FROM CURRENT_DATE)::TEXT || '-' || LPAD(i::TEXT, 6, '0'),
            cliente_id_var,
            1 + (i % 4),  -- ID producto
            monto_var,
            CASE 
                WHEN i % 4 = 0 THEN 0.25  -- Personal
                WHEN i % 4 = 1 THEN 0.12  -- Hipotecario
                WHEN i % 4 = 2 THEN 0.18  -- Automotor
                ELSE 0.22                 -- Prendario
            END,
            CASE 
                WHEN i % 4 = 0 THEN 12 + (i % 48)   -- Personal: 12-60 meses
                WHEN i % 4 = 1 THEN 120 + (i % 240) -- Hipotecario: 120-360 meses
                WHEN i % 4 = 2 THEN 12 + (i % 72)   -- Automotor: 12-84 meses
                ELSE 12 + (i % 36)                  -- Prendario: 12-48 meses
            END,
            (monto_var * (1 + CASE WHEN i % 4 = 0 THEN 0.25 WHEN i % 4 = 1 THEN 0.12 WHEN i % 4 = 2 THEN 0.18 ELSE 0.22 END) / 
                CASE WHEN i % 4 = 0 THEN (12 + (i % 48)) WHEN i % 4 = 1 THEN (120 + (i % 240)) WHEN i % 4 = 2 THEN (12 + (i % 72)) ELSE (12 + (i % 36)) END)::NUMERIC(12,2),
            CURRENT_DATE - (i % 730) * INTERVAL '1 day',
            CURRENT_DATE + (1000 + (i % 2000)) * INTERVAL '1 day',
            monto_var * (0.5 + RANDOM() * 0.5),  -- Saldo pendiente entre 50-100%
            1 + (i % 25),
<<<<<<< HEAD
            CASE 
                WHEN i % 100 = 0 THEN 'cancelado'
                WHEN i % 200 = 0 THEN 'vencido'
                WHEN i % 50 = 0 THEN 'en mora'
                ELSE 'activo'
            END
        ) RETURNING id INTO prestamo_id_var;
        
        -- Generar historial de pagos (transacciones)
        IF i % 2 = 0 THEN  -- 50% de préstamos con historial
            FOR cuota_num IN 1..(1 + (RANDOM() * 12)::INTEGER) LOOP
                SELECT saldo INTO saldo_cuenta FROM cuentas WHERE cliente_id = cliente_id_var ORDER BY saldo DESC LIMIT 1;
                
                IF saldo_cuenta IS NOT NULL THEN
                    INSERT INTO transacciones_banco (
                        numero_transaccion,
                        cuenta_origen_id,
                        tipo_transaccion_id,
                        monto,
                        descripcion,
                        fecha_transaccion,
                        hora_transaccion,
                        sucursal_id,
                        estado,
                        saldo_anterior_origen,
                        saldo_nuevo_origen
                    ) 
                    SELECT 
                        'TXN-PREST-' || prestamo_id_var || '-' || LPAD(cuota_num::TEXT, 3, '0'),
                        c.id,
                        11,  -- Tipo: Pago Préstamo
                        (SELECT cuota_mensual FROM prestamos WHERE id = prestamo_id_var),
                        'Pago cuota #' || cuota_num || ' préstamo ' || (SELECT numero_prestamo FROM prestamos WHERE id = prestamo_id_var),
                        (SELECT fecha_otorgamiento FROM prestamos WHERE id = prestamo_id_var) + (cuota_num * 30) * INTERVAL '1 day',
                        TIME '10:00:00',
                        1 + (cuota_num % 25),
                        CASE WHEN cuota_num % 20 = 0 THEN 'rechazada' ELSE 'completada' END,
                        c.saldo,
                        c.saldo - (SELECT cuota_mensual FROM prestamos WHERE id = prestamo_id_var)
                    FROM cuentas c
                    WHERE c.cliente_id = cliente_id_var 
                    ORDER BY c.saldo DESC 
                    LIMIT 1;
                END IF;
            END LOOP;
        END IF;
=======
            CASE WHEN i % 50 = 0 THEN 'cancelado' WHEN i % 100 = 0 THEN 'vencido' ELSE 'activo' END
        );
>>>>>>> 0381523e
    END LOOP;
    
    RAISE NOTICE 'Préstamos insertados: %', (SELECT COUNT(*) FROM prestamos);

<<<<<<< HEAD
    -- ===== INSERTAR 6000 TARJETAS =====
    \echo 'Insertando 6000 tarjetas...';
    FOR i IN 1..6000 LOOP
        cliente_id_var := 1 + (i % 5000);
        
        INSERT INTO tarjetas (
            numero, cliente_id, cuenta_id, tipo, fecha_emision, fecha_vencimiento, 
            limite_credito, saldo_utilizado, estado, cvv
        ) 
        SELECT 
            '4532-' || LPAD((1000 + (i / 1000))::TEXT, 4, '0') || '-' || LPAD((i % 1000)::TEXT, 4, '0') || '-' || LPAD((i % 10000)::TEXT, 4, '0'),
            cliente_id_var,
            c.id,
            CASE WHEN i % 3 = 0 THEN 'crédito' ELSE 'débito' END,
            CURRENT_DATE - (i % 730) * INTERVAL '1 day',
            CURRENT_DATE + (365 + (i % 1095)) * INTERVAL '1 day',
            CASE WHEN i % 3 = 0 THEN 
                CASE 
                    WHEN c.saldo > 100000 THEN 100000 + (RANDOM() * 200000)::NUMERIC(12,2)
                    WHEN c.saldo > 50000 THEN 50000 + (RANDOM() * 100000)::NUMERIC(12,2)
                    ELSE 20000 + (RANDOM() * 50000)::NUMERIC(12,2)
                END
            ELSE NULL END,
            CASE WHEN i % 3 = 0 THEN 
                (RANDOM() * 30000)::NUMERIC(12,2)
            ELSE 0 END,
            CASE 
                WHEN i % 100 = 0 THEN 'bloqueada'
                WHEN i % 200 = 0 THEN 'vencida'
                ELSE 'activa'
            END,
            LPAD((100 + (i % 900))::TEXT, 3, '0')
        FROM cuentas c
        WHERE c.cliente_id = cliente_id_var
        ORDER BY c.saldo DESC
        LIMIT 1
        ON CONFLICT (numero) DO NOTHING;
    END LOOP;

    -- ===== ACTUALIZAR ESTADÍSTICAS =====
    \echo 'Actualizando estadísticas de la base de datos...';
    ANALYZE clientes;
    ANALYZE cuentas;
    ANALYZE transacciones_banco;
    ANALYZE prestamos;
    ANALYZE tarjetas;
    
=======
    -- ===== INSERTAR TARJETAS (5000 TARJETAS) =====
    RAISE NOTICE 'Insertando 5000 tarjetas...';
    FOR i IN 1..5000 LOOP
        cliente_id_var := 1 + (i % 5000);
        
        INSERT INTO tarjetas (numero, cliente_id, cuenta_id, tipo, fecha_emision, fecha_vencimiento, limite_credito) VALUES
        ('4532-' || LPAD((1000 + (i / 1000))::TEXT, 3, '0') || '-' || LPAD((i % 1000)::TEXT, 3, '0') || '-' || LPAD((i % 100)::TEXT, 3, '0'),
         cliente_id_var,
         1 + (i % 8000),
         CASE WHEN i % 3 = 0 THEN 'crédito' ELSE 'débito' END,
         CURRENT_DATE - (i % 365) * INTERVAL '1 day',
         CURRENT_DATE + (365 + (i % 365)) * INTERVAL '1 day',
         CASE WHEN i % 3 = 0 THEN 50000 + (RANDOM() * 150000)::NUMERIC(12,2) ELSE NULL END
        );
    END LOOP;
    
    RAISE NOTICE 'Tarjetas insertadas: %', (SELECT COUNT(*) FROM tarjetas);
>>>>>>> 0381523e
END $$;

\echo '✅ Datos masivos insertados en banco_global';
\echo '';
\echo '📊 Resumen Final:';
\echo '   ✓ 5,000 clientes (95% activos)';
\echo '   ✓ 8,000 cuentas con saldos coherentes';
\echo '   ✓ 50,000 transacciones realistas (últimos 2 años)';
\echo '   ✓ 3,000 préstamos activos (con cuotas)';
\echo '   ✓ 6,000 tarjetas emitidas (crédito y débito)';
\echo '   ✓ Estadísticas de la base de datos actualizadas';<|MERGE_RESOLUTION|>--- conflicted
+++ resolved
@@ -139,13 +139,8 @@
     
     RAISE NOTICE 'Clientes insertados: %', (SELECT COUNT(*) FROM clientes);
 
-<<<<<<< HEAD
     -- ===== INSERTAR 8000 CUENTAS CON SALDOS INICIALES REALISTAS =====
     \echo 'Insertando 8000 cuentas con saldos iniciales...';
-=======
-    -- ===== INSERTAR 8000 CUENTAS =====
-    RAISE NOTICE 'Insertando 8000 cuentas...';
->>>>>>> 0381523e
     FOR i IN 1..8000 LOOP
         cliente_id_var := 1 + (i % 5000);
         tipo_cuenta_var := 1 + (i % 6);
@@ -176,30 +171,12 @@
     
     RAISE NOTICE 'Cuentas insertadas: %', (SELECT COUNT(*) FROM cuentas);
 
-<<<<<<< HEAD
     -- ===== INSERTAR 50000 TRANSACCIONES REALISTAS (ÚLTIMOS 2 AÑOS) =====
     \echo 'Insertando 50000 transacciones con saldos coherentes...';
     
     FOR i IN 1..50000 LOOP
         -- Seleccionar cuenta aleatoria
         cuenta_id_var := 1 + (RANDOM() * 7999)::INTEGER;
-=======
-    -- ===== INSERTAR PRODUCTOS BANCARIOS =====
-    INSERT INTO productos_bancarios (codigo, nombre, categoria, descripcion, tasa_interes, plazo_minimo, plazo_maximo, monto_minimo, monto_maximo, activo) VALUES
-    ('PREST-001', 'Préstamo Personal', 'Préstamos', 'Préstamo personal para diversos fines', 0.2500, 12, 60, 10000.00, 500000.00, TRUE),
-    ('PREST-002', 'Préstamo Hipotecario', 'Préstamos', 'Préstamo para compra de vivienda', 0.1200, 120, 360, 50000.00, 5000000.00, TRUE),
-    ('PREST-003', 'Préstamo Automotor', 'Préstamos', 'Préstamo para compra de vehículo', 0.1800, 12, 84, 20000.00, 1000000.00, TRUE),
-    ('INV-001', 'Plazo Fijo', 'Inversiones', 'Inversión a plazo fijo', 0.4500, 30, 365, 1000.00, 10000000.00, TRUE),
-    ('INV-002', 'Fondo Común de Inversión', 'Inversiones', 'FCI diversificado', 0.3500, 1, 9999, 500.00, 1000000.00, TRUE),
-    ('SEG-001', 'Seguro de Vida', 'Seguros', 'Seguro de vida básico', 0.0000, 12, 240, 100.00, 50000.00, TRUE)
-    ON CONFLICT (codigo) DO NOTHING;
-
-    -- ===== INSERTAR 15000 TRANSACCIONES (ÚLTIMOS 2 AÑOS) =====
-    RAISE NOTICE 'Insertando 15000 transacciones...';
-    FOR i IN 1..15000 LOOP
-        cuenta_id_var := 1 + (i % 8000);
-        tipo_transaccion_var := 1 + (i % 8);
->>>>>>> 0381523e
         sucursal_var := 1 + (i % 25);
         
         -- Obtener saldo actual de la cuenta
@@ -375,15 +352,9 @@
         END IF;
     END LOOP;
 
-<<<<<<< HEAD
     -- ===== INSERTAR 3000 PRÉSTAMOS CON HISTORIAL REALISTA =====
     \echo 'Insertando 3000 préstamos con cuotas...';
     FOR i IN 1..3000 LOOP
-=======
-    -- ===== INSERTAR 2000 PRÉSTAMOS =====
-    RAISE NOTICE 'Insertando 2000 préstamos...';
-    FOR i IN 1..2000 LOOP
->>>>>>> 0381523e
         cliente_id_var := 1 + (i % 5000);
         
         -- Determinar tipo de préstamo y parámetros
@@ -420,7 +391,6 @@
             CURRENT_DATE + (1000 + (i % 2000)) * INTERVAL '1 day',
             monto_var * (0.5 + RANDOM() * 0.5),  -- Saldo pendiente entre 50-100%
             1 + (i % 25),
-<<<<<<< HEAD
             CASE 
                 WHEN i % 100 = 0 THEN 'cancelado'
                 WHEN i % 200 = 0 THEN 'vencido'
@@ -467,15 +437,10 @@
                 END IF;
             END LOOP;
         END IF;
-=======
-            CASE WHEN i % 50 = 0 THEN 'cancelado' WHEN i % 100 = 0 THEN 'vencido' ELSE 'activo' END
-        );
->>>>>>> 0381523e
     END LOOP;
     
     RAISE NOTICE 'Préstamos insertados: %', (SELECT COUNT(*) FROM prestamos);
 
-<<<<<<< HEAD
     -- ===== INSERTAR 6000 TARJETAS =====
     \echo 'Insertando 6000 tarjetas...';
     FOR i IN 1..6000 LOOP
@@ -523,25 +488,6 @@
     ANALYZE prestamos;
     ANALYZE tarjetas;
     
-=======
-    -- ===== INSERTAR TARJETAS (5000 TARJETAS) =====
-    RAISE NOTICE 'Insertando 5000 tarjetas...';
-    FOR i IN 1..5000 LOOP
-        cliente_id_var := 1 + (i % 5000);
-        
-        INSERT INTO tarjetas (numero, cliente_id, cuenta_id, tipo, fecha_emision, fecha_vencimiento, limite_credito) VALUES
-        ('4532-' || LPAD((1000 + (i / 1000))::TEXT, 3, '0') || '-' || LPAD((i % 1000)::TEXT, 3, '0') || '-' || LPAD((i % 100)::TEXT, 3, '0'),
-         cliente_id_var,
-         1 + (i % 8000),
-         CASE WHEN i % 3 = 0 THEN 'crédito' ELSE 'débito' END,
-         CURRENT_DATE - (i % 365) * INTERVAL '1 day',
-         CURRENT_DATE + (365 + (i % 365)) * INTERVAL '1 day',
-         CASE WHEN i % 3 = 0 THEN 50000 + (RANDOM() * 150000)::NUMERIC(12,2) ELSE NULL END
-        );
-    END LOOP;
-    
-    RAISE NOTICE 'Tarjetas insertadas: %', (SELECT COUNT(*) FROM tarjetas);
->>>>>>> 0381523e
 END $$;
 
 \echo '✅ Datos masivos insertados en banco_global';
